from configargparse import ArgumentParser, Namespace, ArgumentError
import logging
from pathlib import Path
import sys
from copy import deepcopy
import pandas as pd
<<<<<<< HEAD
from sklearn.preprocessing import StandardScaler
=======
import json
>>>>>>> c98b79b3

from lightning import pytorch as pl
from lightning.pytorch.loggers import TensorBoardLogger, CSVLogger
from lightning.pytorch.callbacks import ModelCheckpoint, EarlyStopping
import torch

from chemprop.data import (
    MolGraphDataLoader,
    MolGraphDataset,
    MulticomponentDataset,
    MoleculeDataset,
    ReactionDatapoint,
)
from chemprop.data import SplitType, make_split_indices, split_data_by_indices
from chemprop.utils import Factory
from chemprop.models import MPNN, MulticomponentMPNN, save_model
from chemprop.nn.transforms import GraphTransform, TensorTransform, TensorUntransform
from chemprop.nn import AggregationRegistry, LossFunctionRegistry, MetricRegistry, PredictorRegistry
from chemprop.nn.message_passing import (
    BondMessagePassing,
    AtomMessagePassing,
    MulticomponentMessagePassing,
)
from chemprop.nn.utils import Activation

from chemprop.cli.common import add_common_args, process_common_args, validate_common_args
from chemprop.cli.conf import NOW
from chemprop.cli.utils import (
    Subcommand,
    LookupAction,
    build_data_from_files,
    make_dataset,
    get_column_names,
    parse_indices,
)
from chemprop.cli.utils.args import uppercase
from chemprop.featurizers import MoleculeFeaturizerRegistry

logger = logging.getLogger(__name__)


class TrainSubcommand(Subcommand):
    COMMAND = "train"
    HELP = "train a chemprop model"
    parser = None

    @classmethod
    def add_args(cls, parser: ArgumentParser) -> ArgumentParser:
        parser = add_common_args(parser)
        parser = add_train_args(parser)
        cls.parser = parser
        return parser

    @classmethod
    def func(cls, args: Namespace):
        args = process_common_args(args)
        validate_common_args(args)
        args = process_train_args(args)
        validate_train_args(args)

        args.output_dir.mkdir(exist_ok=True, parents=True)
        save_config(cls.parser, args)
        main(args)


def add_train_args(parser: ArgumentParser) -> ArgumentParser:
    parser.add_argument(
        "--config-path",
        type=Path,
        is_config_file=True,
        help="Path to a configuration file. Command line arguments override values in the configuration file.",
    )
    parser.add_argument(
        "-i",
        "--data-path",
        type=Path,
        help="Path to an input CSV file containing SMILES and the associated target values.",
    )
    parser.add_argument(
        "-o",
        "--output-dir",
        "--save-dir",
        type=Path,
        help="Directory where training outputs will be saved. Defaults to 'CURRENT_DIRECTORY/chemprop_training/STEM_OF_INPUT/TIME_STAMP'.",
    )

    # TODO: Add in v2.1
    # parser.add_argument(
    #     "--checkpoint-dir",
    #     help="Directory from which to load model checkpoints (walks directory and ensembles all models that are found).",
    # )
    # parser.add_argument("--checkpoint-path", help="Path to model checkpoint (:code:`.pt` file).")
    # parser.add_argument(
    #     "--checkpoint-paths",
    #     type=list[str],
    #     help="List of paths to model checkpoints (:code:`.pt` files).",
    # )
    # # TODO: Is this a prediction only argument?
    # parser.add_argument(
    #     "--checkpoint",
    #     help="Location of checkpoint(s) to use for ... If the location is a directory, chemprop walks it and ensembles all models that are found. If the location is a path or list of paths to model checkpoints (:code:`.pt` files), only those models will be loaded.",
    # )

    # TODO: Add in v2.1; see if we can tell lightning how often to log training loss
    # parser.add_argument(
    #     "--log-frequency",
    #     type=int,
    #     default=10,
    #     help="The number of batches between each logging of the training loss.",
    # )

    transfer_args = parser.add_argument_group("transfer learning args")
    transfer_args.add_argument(
        "--model-frzn",
        help="Path to model checkpoint file to be loaded for overwriting and freezing weights.",
    )
    transfer_args.add_argument(
        "--frzn-ffn-layers",
        type=int,
        default=0,
        help="Overwrites weights for the first n layers of the ffn from checkpoint model (specified checkpoint_frzn), where n is specified in the input. Automatically also freezes mpnn weights.",
    )
    # transfer_args.add_argument(
    #     "--freeze-first-only",
    #     action="store_true",
    #     help="Determines whether or not to use checkpoint_frzn for just the first encoder. Default (False) is to use the checkpoint to freeze all encoders. (only relevant for number_of_molecules > 1, where checkpoint model has number_of_molecules = 1)",
    # )
    parser.add_argument(
        "--save-preds",
        action="store_true",
        help="Whether to save test split predictions during training.",
    )
    # TODO: Add in v2.1
    # parser.add_argument(
    #     "--resume-experiment",
    #     action="store_true",
    #     help="Whether to resume the experiment. Loads test results from any folds that have already been completed and skips training those folds.",
    # )
    # parser.add_argument(
    #     "--config-path",
    #     help="Path to a :code:`.json` file containing arguments. Any arguments present in the config file will override arguments specified via the command line or by the defaults.",
    # )
    parser.add_argument(
        "--ensemble-size",
        type=int,
        default=1,
        help="Number of models in ensemble for each splitting of data.",
    )

    # TODO: Add in v2.2
    # abt_args = parser.add_argument_group("atom/bond target args")
    # abt_args.add_argument(
    #     "--is-atom-bond-targets",
    #     action="store_true",
    #     help="Whether this is atomic/bond properties prediction.",
    # )
    # abt_args.add_argument(
    #     "--no-adding-bond-types",
    #     action="store_true",
    #     help="Whether the bond types determined by RDKit molecules added to the output of bond targets. This option is intended to be used with the :code:`is_atom_bond_targets`.",
    # )
    # abt_args.add_argument(
    #     "--keeping-atom-map",
    #     action="store_true",
    #     help="Whether RDKit molecules keep the original atom mapping. This option is intended to be used when providing atom-mapped SMILES with the :code:`is_atom_bond_targets`.",
    # )
    # abt_args.add_argument(
    #     "--no-shared-atom-bond-ffn",
    #     action="store_true",
    #     help="Whether the FFN weights for atom and bond targets should be independent between tasks.",
    # )
    # abt_args.add_argument(
    #     "--weights-ffn-num-layers",
    #     type=int,
    #     default=2,
    #     help="Number of layers in FFN for determining weights used in constrained targets.",
    # )

    mp_args = parser.add_argument_group("message passing")
    mp_args.add_argument(
        "--message-hidden-dim", type=int, default=300, help="hidden dimension of the messages"
    )
    mp_args.add_argument(
        "--message-bias", action="store_true", help="add bias to the message passing layers"
    )
    mp_args.add_argument("--depth", type=int, default=3, help="Number of message passing steps.")
    mp_args.add_argument(
        "--undirected",
        action="store_true",
        help="Pass messages on undirected bonds/edges (always sum the two relevant bond vectors).",
    )
    mp_args.add_argument(
        "--dropout",
        type=float,
        default=0.0,
        help="dropout probability in message passing/FFN layers",
    )
    mp_args.add_argument(
        "--mpn-shared",
        action="store_true",
        help="Whether to use the same message passing neural network for all input molecules. Only relevant if :code:`number_of_molecules > 1`",
    )
    mp_args.add_argument(
        "--activation",
        type=uppercase,
        default="RELU",
        choices=list(Activation.keys()),
        help="activation function in message passing/FFN layers",
    )
    mp_args.add_argument(
        "--aggregation",
        "--agg",
        default="mean",
        action=LookupAction(AggregationRegistry),
        help="the aggregation mode to use during graph predictor",
    )
    mp_args.add_argument(
        "--aggregation-norm",
        type=float,
        default=100,
        help="normalization factor by which to divide summed up atomic features for 'norm' aggregation",
    )
    mp_args.add_argument(
        "--atom-messages", action="store_true", help="pass messages on atoms rather than bonds"
    )

    # TODO: Add in v2.1
    # mpsolv_args = parser.add_argument_group("message passing with solvent")
    # mpsolv_args.add_argument(
    #     "--reaction-solvent",
    #     action="store_true",
    #     help="Whether to adjust the MPNN layer to take as input a reaction and a molecule, and to encode them with separate MPNNs.",
    # )
    # mpsolv_args.add_argument(
    #     "--bias-solvent",
    #     action="store_true",
    #     help="Whether to add bias to linear layers for solvent MPN if :code:`reaction_solvent` is True.",
    # )
    # mpsolv_args.add_argument(
    #     "--hidden-size-solvent",
    #     type=int,
    #     default=300,
    #     help="Dimensionality of hidden layers in solvent MPN if :code:`reaction_solvent` is True.",
    # )
    # mpsolv_args.add_argument(
    #     "--depth-solvent",
    #     type=int,
    #     default=3,
    #     help="Number of message passing steps for solvent if :code:`reaction_solvent` is True.",
    # )

    ffn_args = parser.add_argument_group("FFN args")
    ffn_args.add_argument(
        "--ffn-hidden-dim", type=int, default=300, help="hidden dimension in the FFN top model"
    )
    ffn_args.add_argument(  # TODO: the default in v1 was 2. (see weights_ffn_num_layers option) Do we really want the default to now be 1?
        "--ffn-num-layers", type=int, default=1, help="number of layers in FFN top model"
    )
    # TODO: Decide if we want to implment this in v2
    # ffn_args.add_argument(
    #     "--features-only",
    #     action="store_true",
    #     help="Use only the additional features in an FFN, no graph network.",
    # )

    extra_mpnn_args = parser.add_argument_group("extra MPNN args")
    extra_mpnn_args.add_argument(
        "--no-batch-norm",
        action="store_true",
        help="Don't use batch normalization after aggregation.",
    )
    extra_mpnn_args.add_argument(
        "--multiclass-num-classes",
        type=int,
        default=3,
        help="Number of classes when running multiclass classification.",
    )
    # TODO: Add in v2.1
    # extra_mpnn_args.add_argument(
    #     "--spectral-activation",
    #     default="exp",
    #     choices=["softplus", "exp"],
    #     help="Indicates which function to use in task_type spectra training to constrain outputs to be positive.",
    # )

    train_data_args = parser.add_argument_group("training input data args")
    train_data_args.add_argument(
        "-w",
        "--weight-column",
        help="the name of the column in the input CSV containg individual data weights",
    )
    train_data_args.add_argument(
        "--target-columns",
        nargs="+",
        help="Name of the columns containing target values. By default, uses all columns except the SMILES column and the :code:`ignore_columns`.",
    )
    train_data_args.add_argument(
        "--ignore-columns",
        nargs="+",
        help="Name of the columns to ignore when :code:`target_columns` is not provided.",
    )
    # TODO: Add in v2.1
    # train_data_args.add_argument(
    #     "--spectra-phase-mask-path",
    #     help="Path to a file containing a phase mask array, used for excluding particular regions in spectra predictions.",
    # )

    train_args = parser.add_argument_group("training args")
    train_args.add_argument(
        "-t",
        "--task-type",
        default="regression",
        action=LookupAction(PredictorRegistry),
        help="Type of dataset. This determines the default loss function used during training. Defaults to regression.",
    )
    train_args.add_argument(
        "-l",
        "--loss-function",
        action=LookupAction(LossFunctionRegistry),
        help="Loss function to use during training. If not specified, will use the default loss function for the given task type (see documentation).",
    )
    train_args.add_argument(
        "--v-kl",
        "--evidential-regularization",
        type=float,
        default=0.0,
        help="Value used in regularization for evidential loss function. The default value recommended by Soleimany et al.(2021) is 0.2. Optimal value is dataset-dependent; it is recommended that users test different values to find the best value for their model.",
    )

    train_args.add_argument(
        "--eps", type=float, default=1e-8, help="evidential regularization epsilon"
    )
    # TODO: Add in v2.1
    # train_args.add_argument(  # TODO: Is threshold the same thing as the spectra target floor? I'm not sure but combined them.
    #     "-T",
    #     "--threshold",
    #     "--spectra-target-floor",
    #     type=float,
    #     default=1e-8,
    #     help="spectral threshold limit. v1 help string: Values in targets for dataset type spectra are replaced with this value, intended to be a small positive number used to enforce positive values.",
    # )
    train_args.add_argument(
        "--metrics",
        "--metric",
        nargs="+",
        action=LookupAction(MetricRegistry),
        help="evaluation metrics. If unspecified, will use the following metrics for given dataset types: regression->rmse, classification->roc, multiclass->ce ('cross entropy'), spectral->sid. If multiple metrics are provided, the 0th one will be used for early stopping and checkpointing",
    )
    # TODO: Add in v2.1
    # train_args.add_argument(
    #     "--show-individual-scores",
    #     action="store_true",
    #     help="Show all scores for individual targets, not just average, at the end.",
    # )
    train_args.add_argument(
        "--task-weights",
        nargs="+",
        type=float,
        help="the weight to apply to an individual task in the overall loss",
    )
    train_args.add_argument(
        "--warmup-epochs",
        type=int,
        default=2,
        help="Number of epochs during which learning rate increases linearly from :code:`init_lr` to :code:`max_lr`. Afterwards, learning rate decreases exponentially from :code:`max_lr` to :code:`final_lr`.",
    )

    train_args.add_argument("--init-lr", type=float, default=1e-4, help="Initial learning rate.")
    train_args.add_argument("--max-lr", type=float, default=1e-3, help="Maximum learning rate.")
    train_args.add_argument("--final-lr", type=float, default=1e-4, help="Final learning rate.")
    train_args.add_argument(
        "--epochs", type=int, default=50, help="the number of epochs to train over"
    )
    train_args.add_argument(
        "--patience",
        type=int,
        default=None,
        help="Number of epochs to wait for improvement before early stopping.",
    )
    train_args.add_argument(
        "--grad-clip",
        type=float,
        help="Passed directly to the lightning trainer which controls grad clipping. See the :code:`Trainer()` docstring for details.",
    )
    # TODO: Add in v2.1
    # train_args.add_argument(
    #     "--class-balance",
    #     action="store_true",
    #     help="Trains with an equal number of positives and negatives in each batch.",
    # )

    split_args = parser.add_argument_group("split args")
    split_args.add_argument(
        "--split",
        "--split-type",
        type=uppercase,
        default="RANDOM",
        choices=list(SplitType.keys()),
        help="Method of splitting the data into train/val/test (case insensitive).",
    )
    split_args.add_argument(
        "--split-sizes",
        type=float,
        nargs=3,
        default=[0.8, 0.1, 0.1],
        help="Split proportions for train/validation/test sets.",
    )
    split_args.add_argument(
        "--split-key-molecule",
        type=int,
        default=0,
        help="The index of the key molecule used for splitting when multiple molecules are present and constrained split_type is used (e.g., 'scaffold_balanced' or 'random_with_repeated_smiles'). Note that this index begins with zero for the first molecule.",
    )
    split_args.add_argument(
        "-k",
        "--num-folds",
        type=int,
        default=1,
        help="Number of folds when performing cross validation.",
    )
    split_args.add_argument(
        "--save-smiles-splits",
        action="store_true",
        help="Save smiles for each train/val/test splits for prediction convenience later.",
    )
    split_args.add_argument(
        "--splits-file",
        type=Path,
        help="Path to a JSON file containing pre-defined splits for the input data, formatted as a list of dictionaries with keys 'train', 'val', and 'test' and values as lists of indices or strings formatted like '0-2,4'. See documentation for more details.",
    )
    train_data_args.add_argument(
        "--splits-column",
        help="Name of the column in the input CSV file containing 'train', 'val', or 'test' for each row.",
    )
    split_args.add_argument(
        "--data-seed",
        type=int,
        default=0,
        help="Random seed to use when splitting data into train/val/test sets. When :code`num_folds > 1`, the first fold uses this seed and all subsequent folds add 1 to the seed. Also used for shuffling data in :code:`MolGraphDataLoader` when :code:`shuffle` is True.",
    )

    parser.add_argument(
        "--pytorch-seed",
        type=int,
        default=None,
        help="Seed for PyTorch randomness (e.g., random initial weights).",
    )

    return parser


def process_train_args(args: Namespace) -> Namespace:
    if args.config_path is None and args.data_path is None:
        raise ArgumentError(argument=None, message="Data path must be provided for training.")

    if args.data_path.suffix not in [".csv"]:
        raise ArgumentError(
            argument=None, message=f"Input data must be a CSV file. Got {args.data_path}"
        )
    if args.output_dir is None:
        args.output_dir = Path(f"chemprop_training/{args.data_path.stem}/{NOW}")

    return args


def validate_train_args(args):
    pass


def normalize_inputs(train_dset, val_dset, args):
    X_d_transform = None
    V_f_transforms = [None] * len(train_dset)
    E_f_transforms = [None] * len(train_dset)
    V_d_transforms = [None] * len(train_dset)

    d_xd = train_dset.d_xd
    d_vf = train_dset.d_vf
    d_ef = train_dset.d_ef
    d_vd = train_dset.d_vd

    if d_xd > 0 and not args.no_descriptor_scaling:
        scaler = train_dset.normalize_inputs("X_d")
        val_dset.normalize_inputs("X_d", scaler)

        scaler = scaler if not isinstance(scaler, list) else scaler[0]

        if scaler is not None:
            logger.info(f"Descriptors: loc = {scaler.mean_}, scale = {scaler.scale_}")
            X_d_transform = TensorTransform.from_standard_scaler(scaler)

    if d_vf > 0 and not args.no_atom_feature_scaling:
        scaler = train_dset.normalize_inputs("V_f")
        val_dset.normalize_inputs("V_f", scaler)

        scalers = [scaler] if not isinstance(scaler, list) else scaler

        for i, scaler in enumerate(scalers):
            if scaler is None:
                continue

            logger.info(f"Atom features for mol {i}: loc = {scaler.mean_}, scale = {scaler.scale_}")
            transform = GraphTransform.from_standard_scaler(scaler, "V", d_vf)
            V_f_transforms[i] = transform

    if d_ef > 0 and not args.no_bond_feature_scaling:
        scaler = train_dset.normalize_inputs("E_f")
        val_dset.normalize_inputs("E_f", scaler)

        scalers = [scaler] if not isinstance(scaler, list) else scaler

        for i, scaler in enumerate(scalers):
            if scaler is None:
                continue

            logger.info(f"Bond features for mol {i}: loc = {scaler.mean_}, scale = {scaler.scale_}")
            transform = GraphTransform.from_standard_scaler(scaler, "E", d_ef)
            E_f_transforms[i] = transform

    if d_vd > 0 and not args.no_atom_descriptor_scaling:
        scaler = train_dset.normalize_inputs("V_d")
        val_dset.normalize_inputs("V_d", scaler)

        scalers = [scaler] if not isinstance(scaler, list) else scaler

        for i, scaler in enumerate(scalers):
            if scaler is None:
                continue

            logger.info(
                f"Atom descriptors for mol {i}: loc = {scaler.mean_}, scale = {scaler.scale_}"
            )
            transform = TensorTransform.from_standard_scaler(scaler)
            V_d_transforms[i] = transform

    return X_d_transform, V_f_transforms, E_f_transforms, V_d_transforms


def save_config(parser: ArgumentParser, args: Namespace):
    config_args = deepcopy(args)
    for key, value in vars(config_args).items():
        if isinstance(value, Path):
            setattr(config_args, key, str(value))

    for key in ["atom_features_path", "atom_descriptors_path", "bond_features_path"]:
        if getattr(config_args, key) is not None:
            for index, path in getattr(config_args, key).items():
                getattr(config_args, key)[index] = str(path)

    config_path = str(args.output_dir / "config.toml")
    parser.write_config_file(parsed_namespace=config_args, output_file_paths=[config_path])


def save_smiles_splits(args: Namespace, output_dir, train_dset, val_dset, test_dset):
    train_smis = train_dset.smiles
    df_train = pd.DataFrame(train_smis, columns=args.smiles_columns)
    df_train.to_csv(output_dir / "train_smiles.csv", index=False)

    val_smis = val_dset.smiles
    df_val = pd.DataFrame(val_smis, columns=args.smiles_columns)
    df_val.to_csv(output_dir / "val_smiles.csv", index=False)

    if test_dset is not None:
        test_smis = test_dset.smiles
        df_test = pd.DataFrame(test_smis, columns=args.smiles_columns)
        df_test.to_csv(output_dir / "test_smiles.csv", index=False)


def build_splits(args, format_kwargs, featurization_kwargs):
    """build the train/val/test splits"""
    logger.info(f"Pulling data from file: {args.data_path}")
    all_data = build_data_from_files(
        args.data_path,
        p_descriptors=args.descriptors_path,
        p_atom_feats=args.atom_features_path,
        p_bond_feats=args.bond_features_path,
        p_atom_descs=args.atom_descriptors_path,
        **format_kwargs,
        **featurization_kwargs,
    )

    if args.splits_column is not None:
        df = pd.read_csv(
            args.data_path, header=None if args.no_header_row else "infer", index_col=False
        )
        grouped = df.groupby(df[args.splits_column].str.lower())
        train_indices = grouped.groups.get("train", pd.Index([])).tolist()
        val_indices = grouped.groups.get("val", pd.Index([])).tolist()
        test_indices = grouped.groups.get("test", pd.Index([])).tolist()
        train_indices, val_indices, test_indices = [train_indices], [val_indices], [test_indices]

    elif args.splits_file is not None:
        with open(args.splits_file, "rb") as json_file:
            split_idxss = json.load(json_file)
        train_indices = [parse_indices(d["train"]) for d in split_idxss]
        val_indices = [parse_indices(d["val"]) for d in split_idxss]
        test_indices = [parse_indices(d["test"]) for d in split_idxss]

    else:
        splitting_data = all_data[args.split_key_molecule]
        if isinstance(splitting_data[0], ReactionDatapoint):
            splitting_mols = [datapoint.rct for datapoint in splitting_data]
        else:
            splitting_mols = [datapoint.mol for datapoint in splitting_data]
        train_indices, val_indices, test_indices = make_split_indices(
            splitting_mols, args.split, args.split_sizes, args.data_seed, args.num_folds
        )
        if not (
            SplitType.get(args.split) == SplitType.CV_NO_VAL
            or SplitType.get(args.split) == SplitType.CV
        ):
            train_indices, val_indices, test_indices = (
                [train_indices],
                [val_indices],
                [test_indices],
            )

    train_data, val_data, test_data = split_data_by_indices(
        all_data, train_indices, val_indices, test_indices
    )
    for i_split in range(len(train_data)):
        sizes = [len(train_data[i_split][0]), len(val_data[i_split][0]), len(test_data[i_split][0])]
        logger.info(f"train/val/test split_{i_split} sizes: {sizes}")

    return train_data, val_data, test_data


def build_datasets(args, train_data, val_data, test_data):
    """build the train/val/test datasets, where :attr:`test_data` may be None"""
    multicomponent = len(train_data) > 1
    if multicomponent:
        train_dsets = [
            make_dataset(data, args.rxn_mode, args.multi_hot_atom_featurizer_mode)
            for data in train_data
        ]
        val_dsets = [
            make_dataset(data, args.rxn_mode, args.multi_hot_atom_featurizer_mode)
            for data in val_data
        ]
        train_dset = MulticomponentDataset(train_dsets)
        val_dset = MulticomponentDataset(val_dsets)
        if len(test_data[0]) > 0:
            test_dsets = [
                make_dataset(data, args.rxn_mode, args.multi_hot_atom_featurizer_mode)
                for data in test_data
            ]
            test_dset = MulticomponentDataset(test_dsets)
        else:
            test_dset = None
    else:
        train_data = train_data[0]
        val_data = val_data[0]
        test_data = test_data[0]

        train_dset = make_dataset(train_data, args.rxn_mode, args.multi_hot_atom_featurizer_mode)
        val_dset = make_dataset(val_data, args.rxn_mode, args.multi_hot_atom_featurizer_mode)
        if len(test_data) > 0:
            test_dset = make_dataset(test_data, args.rxn_mode, args.multi_hot_atom_featurizer_mode)
        else:
            test_dset = None

    return train_dset, val_dset, test_dset


def build_model(
    args,
    train_dset: MolGraphDataset | MulticomponentDataset,
    output_scaler: StandardScaler,
    input_transforms: tuple[TensorTransform, GraphTransform, GraphTransform, TensorTransform],
) -> MPNN:
    mp_cls = AtomMessagePassing if args.atom_messages else BondMessagePassing

    X_d_transform, V_f_transforms, E_f_transforms, V_d_transforms = input_transforms

    if isinstance(train_dset, MulticomponentDataset):
        mp_blocks = [
            mp_cls(
                train_dset.datasets[i].featurizer.atom_fdim,
                train_dset.datasets[i].featurizer.bond_fdim,
                d_h=args.message_hidden_dim,
                d_vd=(
                    train_dset.datasets[i].d_vd
                    if isinstance(train_dset.datasets[i], MoleculeDataset)
                    else 0
                ),
                bias=args.message_bias,
                depth=args.depth,
                undirected=args.undirected,
                dropout=args.dropout,
                activation=args.activation,
                V_d_transform=V_d_transforms[i],
            )
            for i in range(train_dset.n_components)
        ]
        if args.mpn_shared:
            if args.reaction_columns is not None and args.smiles_columns is not None:
                raise ArgumentError(
                    argument=None,
                    message="Cannot use shared MPNN with both molecule and reaction data.",
                )

        mp_block = MulticomponentMessagePassing(mp_blocks, train_dset.n_components, args.mpn_shared)
        # NOTE(degraff): this if/else block should be handled by the init of MulticomponentMessagePassing
        # if args.mpn_shared:
        #     mp_block = MulticomponentMessagePassing(mp_blocks[0], n_components, args.mpn_shared)
        # else:
        d_xd = train_dset.datasets[0].d_xd
        n_tasks = train_dset.datasets[0].Y.shape[1]
        mpnn_cls = MulticomponentMPNN
    else:
        mp_block = mp_cls(
            train_dset.featurizer.atom_fdim,
            train_dset.featurizer.bond_fdim,
            d_h=args.message_hidden_dim,
            d_vd=train_dset.d_vd if isinstance(train_dset, MoleculeDataset) else 0,
            bias=args.message_bias,
            depth=args.depth,
            undirected=args.undirected,
            dropout=args.dropout,
            activation=args.activation,
            V_d_transform=V_d_transforms[0] if len(V_d_transforms) > 0 else None,
        )
        d_xd = train_dset.d_xd
        n_tasks = train_dset.Y.shape[1]
        mpnn_cls = MPNN

    agg = Factory.build(AggregationRegistry[args.aggregation], norm=args.aggregation_norm)
    predictor_cls = PredictorRegistry[args.task_type]
    if args.loss_function is not None:
        criterion = Factory.build(
            LossFunctionRegistry[args.loss_function],
            v_kl=args.v_kl,
            # threshold=args.threshold, TODO: Add in v2.1
            eps=args.eps,
        )
    else:
        criterion = None
    if args.metrics is not None:
        metrics = [Factory.build(MetricRegistry[metric]) for metric in args.metrics]
    else:
        metrics = None

    output_transform = (
        TensorUntransform.from_standard_scaler(output_scaler) if output_scaler is not None else None
    )
    predictor = Factory.build(
        predictor_cls,
        input_dim=mp_block.output_dim + d_xd,
        n_tasks=n_tasks,
        hidden_dim=args.ffn_hidden_dim,
        n_layers=args.ffn_num_layers,
        dropout=args.dropout,
        activation=args.activation,
        criterion=criterion,
        n_classes=args.multiclass_num_classes,
        output_transform=output_transform,
        # spectral_activation=args.spectral_activation, TODO: Add in v2.1
    )

    if args.loss_function is None:
        logger.info(
            f"No loss function was specified! Using class default: {predictor_cls._default_criterion}"
        )

    if args.model_frzn is not None:
        model = mpnn_cls.load_from_file(args.model_frzn)
        model.message_passing.apply(lambda module: module.requires_grad_(False))
        model.message_passing.apply(
            lambda m: setattr(m, "p", 0.0) if isinstance(m, torch.nn.Dropout) else None
        )
        model.bn.apply(lambda module: module.requires_grad_(False))
        for idx in range(args.frzn_ffn_layers):
            model.predictor.ffn[idx].requires_grad_(False)
            setattr(model.predictor.ffn[idx + 1][1], "p", 0.0)

        return model

    if mpnn_cls == MPNN:
        V_f_transform = V_f_transforms[0] if len(V_f_transforms) > 0 else None
        E_f_transform = E_f_transforms[0] if len(E_f_transforms) > 0 else None
    else:
        V_f_transform = V_f_transforms
        E_f_transform = E_f_transforms

    return mpnn_cls(
        mp_block,
        agg,
        predictor,
        not args.no_batch_norm,
        metrics,
        args.task_weights,
        args.warmup_epochs,
        args.init_lr,
        args.max_lr,
        args.final_lr,
        X_d_transform=X_d_transform,
        V_f_transform=V_f_transform,
        E_f_transform=E_f_transform,
    )


def train_model(
    args, train_loader, val_loader, test_loader, output_dir, output_scaler, input_scalers
):
    for model_idx in range(args.ensemble_size):
        model_output_dir = output_dir / f"model_{model_idx}"
        model_output_dir.mkdir(exist_ok=True, parents=True)

        if args.pytorch_seed is None:
            seed = torch.seed()
            deterministic = False
        else:
            seed = args.pytorch_seed + model_idx
            deterministic = True

        torch.manual_seed(seed)

        model = build_model(args, train_loader.dataset, output_scaler, input_scalers)
        logger.info(model)

        monitor_mode = "min" if model.metrics[0].minimize else "max"
        logger.debug(f"Evaluation metric: '{model.metrics[0].alias}', mode: '{monitor_mode}'")

        try:
            trainer_logger = TensorBoardLogger(model_output_dir, "trainer_logs")
        except ModuleNotFoundError:
            trainer_logger = CSVLogger(model_output_dir, "trainer_logs")

        checkpointing = ModelCheckpoint(
            model_output_dir / "checkpoints",
            "{epoch}-{val_loss:.2f}",
            "val_loss",
            mode=monitor_mode,
            save_last=True,
        )

        patience = args.patience if args.patience is not None else args.epochs
        early_stopping = EarlyStopping("val_loss", patience=patience, mode=monitor_mode)

        trainer = pl.Trainer(
            logger=trainer_logger,
            enable_progress_bar=True,
            accelerator=args.accelerator,
            devices=args.devices,
            max_epochs=args.epochs,
            callbacks=[checkpointing, early_stopping],
            gradient_clip_val=args.grad_clip,
            deterministic=deterministic,
        )
        trainer.fit(model, train_loader, val_loader)

        if test_loader is not None:
            results = trainer.test(model, test_loader)[0]
            logger.info(f"Test results: {results}")

            if args.save_preds:
                predss = trainer.predict(model, test_loader)
                preds = torch.concat(predss, 0).numpy()
                if args.task_type == "regression":
                    preds = output_scaler.inverse_transform(preds)
                columns = get_column_names(
                    args.data_path,
                    args.smiles_columns,
                    args.reaction_columns,
                    args.target_columns,
                    args.ignore_columns,
                    args.no_header_row,
                )
                names = test_loader.dataset.names
                if not isinstance(test_loader.dataset, MulticomponentDataset):
                    namess = [names]
                else:
                    namess = list(zip(*names))
                df_preds = pd.DataFrame(list(zip(*namess, *preds.T)), columns=columns)
                df_preds.to_csv(model_output_dir / "test_predictions.csv", index=False)

        p_model = model_output_dir / "model.pt"
        save_model(p_model, model)
        logger.info(f"Model saved to '{p_model}'")


def main(args):
    format_kwargs = dict(
        no_header_row=args.no_header_row,
        smiles_cols=args.smiles_columns,
        rxn_cols=args.reaction_columns,
        target_cols=args.target_columns,
        ignore_cols=args.ignore_columns,
        splits_col=args.splits_column,
        weight_col=args.weight_column,
        bounded=args.loss_function is not None and "bounded" in args.loss_function,
    )
    if args.features_generators is not None:
        # TODO: MorganFeaturizers take radius, length, and include_chirality as arguements. Should we expose these through the CLI?
        features_generators = [
            Factory.build(MoleculeFeaturizerRegistry[features_generator])
            for features_generator in args.features_generators
        ]
    else:
        features_generators = None

    featurization_kwargs = dict(
        features_generators=features_generators, keep_h=args.keep_h, add_h=args.add_h
    )

    splits = build_splits(args, format_kwargs, featurization_kwargs)

    for fold_idx, (train_data, val_data, test_data) in enumerate(zip(*splits)):
        if args.num_folds == 1:
            output_dir = args.output_dir
        else:
            output_dir = args.output_dir / f"fold_{fold_idx}"

        output_dir.mkdir(exist_ok=True, parents=True)

        train_dset, val_dset, test_dset = build_datasets(args, train_data, val_data, test_data)

        input_scalers = normalize_inputs(train_dset, val_dset, args)

        if args.save_smiles_splits:
            save_smiles_splits(args, output_dir, train_dset, val_dset, test_dset)

        if "regression" in args.task_type:
            output_scaler = train_dset.normalize_targets()
            val_dset.normalize_targets(output_scaler)
            logger.info(f"Train data: mean = {output_scaler.mean_} | std = {output_scaler.scale_}")
        else:
            output_scaler = None

        train_loader = MolGraphDataLoader(
            train_dset, args.batch_size, args.num_workers, seed=args.data_seed
        )
        val_loader = MolGraphDataLoader(val_dset, args.batch_size, args.num_workers, shuffle=False)
        if test_dset is not None:
            test_loader = MolGraphDataLoader(
                test_dset, args.batch_size, args.num_workers, shuffle=False
            )
        else:
            test_loader = None

        train_model(
            args, train_loader, val_loader, test_loader, output_dir, output_scaler, input_scalers
        )


if __name__ == "__main__":
    # TODO: update this old code or remove it.
    parser = ArgumentParser()
    parser = TrainSubcommand.add_args(parser)

    logging.basicConfig(stream=sys.stdout, level=logging.DEBUG, force=True)
    args = parser.parse_args()
    TrainSubcommand.func(args)<|MERGE_RESOLUTION|>--- conflicted
+++ resolved
@@ -4,11 +4,8 @@
 import sys
 from copy import deepcopy
 import pandas as pd
-<<<<<<< HEAD
 from sklearn.preprocessing import StandardScaler
-=======
 import json
->>>>>>> c98b79b3
 
 from lightning import pytorch as pl
 from lightning.pytorch.loggers import TensorBoardLogger, CSVLogger
