--- conflicted
+++ resolved
@@ -851,12 +851,6 @@
 
 
 def main(args):
-<<<<<<< HEAD
-    args.output_dir.mkdir(exist_ok=True, parents=True)
-
-    save_config(args)
-=======
->>>>>>> 854c1db7
     format_kwargs = dict(
         no_header_row=args.no_header_row,
         smiles_cols=args.smiles_columns,
