"""This tests the CLI functionality of training and predicting a regression model on a multi-molecule.
"""

import pytest

from chemprop.cli.main import main

pytestmark = pytest.mark.CLI


@pytest.fixture
def data_path(data_dir):
    return str(data_dir / "regression" / "rxn+mol.csv")


@pytest.fixture
def model_path(data_dir):
    return str(data_dir / "example_model_v2_regression_rxn+mol.pt")


def test_train_quick(monkeypatch, data_path):
    args = [
        "chemprop",
        "train",
        "-i",
        data_path,
        "--reaction-columns",
        "rxn_smiles",
        "--smiles-columns",
        "solvent_smiles",
        "--epochs",
        "1",
        "--num-workers",
        "0",
<<<<<<< HEAD
        "--split-key-molecule",
        "1",
=======
        "--save-preds",
>>>>>>> 28fd3214
    ]

    with monkeypatch.context() as m:
        m.setattr("sys.argv", args)
        main()


def test_predict_quick(monkeypatch, data_path, model_path):
    args = [
        "chemprop",
        "predict",
        "-i",
        data_path,
        "--reaction-columns",
        "rxn_smiles",
        "--smiles-columns",
        "solvent_smiles",
        "--model-path",
        model_path,
    ]

    with monkeypatch.context() as m:
        m.setattr("sys.argv", args)
        main()<|MERGE_RESOLUTION|>--- conflicted
+++ resolved
@@ -32,12 +32,9 @@
         "1",
         "--num-workers",
         "0",
-<<<<<<< HEAD
         "--split-key-molecule",
         "1",
-=======
         "--save-preds",
->>>>>>> 28fd3214
     ]
 
     with monkeypatch.context() as m:
